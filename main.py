"""
    This is the main file for the project.
    It contains the main method to run the project experiments, given arguments.

    The process is as follows:
        1. Data
             Explanation:
            A list of datasets of graphs are taken as dataloaders: [Citeseer, Amazon, sim(?), ..., etc.]
            Dataloaders are used not to occupy data in memory needlessly and for multiple sample graph datasets generalizability.
             TODO:
            - Create list of dataloaders.
        2. Experiment(s)
            2.1. Community detection methods
                 Explanation:
                Using GNN or iterative greedy algorithm with a target optimization loss (currently modularity and min-cut loss exists).
                There is also clustering regularizer functions ready to prevent degenerate cases.
                ~~~ Future-work: [ignore for now] Use auxilary constraint from ExKMC for optimization target loss.
                 TODO:
                - Create list of obj functions. (2 for now)
                - GNN training, testing method.
                    - Call such method; pass it data, obj func, hyperparam. (curr default param is enough).
                    - Take clustering prediction results.
                    - Save ALL parameters/variables/performance/loss/iteration statistics (you name it) to disk for later eval.
                - Iterative greedy algorithm.
                    - Call such method; pass it data, obj func.
                    - Take clustering prediction results.
                    - Save # iteration statistics, etc. for later eval.
            2.2. ExKMC baseline(s)
                 Explanation:
                ExKMC paper provide 3(?) baselines for evaluation upon [sample x features] data.
                The baselines should be [K-means, Trees, K-means w/ surrogate cost] 
                Using a graph-encoder method (spectral-encoder) node embeddings will be passed to these baselines, 
                and their results will be evaluated upon.
                Also, the case where only node-features (disregarding adj info) are used for clustering will be experimented upon as well.
                 TODO:
                - List of methods and for loop to take their outputs may be created.
                - One loop will only use adjacency graph node embeddings, the other will only use node features
                - Resulting clustering predictions will be returned.
                - Model param (k-means centroids, tree branching info, etc.) must be saved to disk for later eval.
        3. Evaluation & Visualization
            3.1. Data
                - Methods from HFD may be used to display each dataset graph.
                - Datas' graph adjacency matrix using Graspologic Lib. method should be plotted.
                - Datas' graph block-model (connectivity probability between each class) should be plotted using 
                Graspologic Lib. heatmap method. Conn. prob. can be calculated by dividing # edges between each classes
                with # possible edges (non-existing ones included).
                - Datasets using SPECTRAL-ENCODING vectors projected upon a latent space or PCA, should be displayed upon scatter-plots
                with ground-truth class labels.
                - Datasets using NODE FEATURE vectors projected upon a latent space or PCA, should be displayed upon scatter-plots
                with ground-truth class labels.
                ~ [not mandatory] recording each graph's statistics would be phenominal. 
                Node degree distribution, centrality, page-rank statistic etc.
            3.2. Predictions
                - Datasets, using SPECTRAL-ENCODING vectors projected upon a latent space or PCA, should be displayed upon scatter-plots
                with all methods' predictions.
                - Datasets, using NODE FEATURE vectors projected upon a latent space or PCA, should be displayed upon scatter-plots
                with all methods' predictions.
                - Decision trees boundaries should also be displayed using baselines functions.
                Other graph display methods may be used as well. 
            3.3. Performance
                - V-measure, NMI metric table for all methods (comm. det., clustering baselines)
                will be creatd. 
                - Bar-plots may be used.

"""
import os

if 'results' not in os.listdir():
    os.mkdir('results')

import torch
import numpy as np
import pickle
import matplotlib.pyplot as plt

# Import baseline methods
from sklearn.cluster import KMeans
from sklearn.metrics import normalized_mutual_info_score, v_measure_score
from sklearn.decomposition import PCA
from sklearn.manifold import TSNE

from graspologic.plot import heatmap

# Import project modules
from models import SpectralEncoder, ExKMCBaseline
from utils import visualization
from functions import modularity_loss, min_cut_loss, clustering_regularization, generate_graph, cluster_edges

from gnn_test import train_community_detection
from datasets import get_community_dataloader
import networkx as nx
from sklearn.metrics import silhouette_score


def calculate_modularity(G, communities_dict):
    """Calculate modularity for a graph with given community assignments"""
    m = G.number_of_edges()
    if m == 0:
        return 0
    
    modularity = 0
    for i in G.nodes():
        for j in G.nodes():
            if communities_dict[i] == communities_dict[j]:
                actual_edge = 1 if G.has_edge(i, j) else 0
                ki = G.degree(i)
                kj = G.degree(j)
                expected_edge = (ki * kj) / (2 * m)
                modularity += actual_edge - expected_edge
    
    return modularity / (2 * m)


def experiment_GNN(data, obj_func, args):
    r"""
        Method for GNN experiment.
        TODO:
            Add loading ready GNN for only testing
    """
    # Call GNN training method
    if 'fit' in args['modes']:
        res = train_community_detection(data, criterion=obj_func, return_dict=True, epochs=args['epochs'], device=args['device'])
    else: # TODO: Load GNN model and test
        res = {}
    return res

def experiment_kmeans(data, args):
    r"""
        Method for K-means experiment.
        Given samples x features data, apply K-means clustering.
        Output returns clustering predictions, performance metrics and model parameters.
        Args:
            :arg data: Node embeddings or node features data.
            :arg args: Arguments dictionary.
        Returns:
            :return res: Result dictionary.
    """
    # Results dictionary
    res = {}
    # Data
    x = data[data['node_rep']].squeeze().detach().numpy()
    # K-means clustering
    kmeans = KMeans(n_clusters=data['num_communities'], random_state=0)
    kmeans.fit(x)
    # Clustering predictions
    y_p = kmeans.predict(x)
    res['prediction'] = torch.functional.F.one_hot(torch.tensor(y_p, dtype=torch.int64), num_classes=data['num_communities']).float()

    res['model'] = kmeans

    return res

def experiment_exkmc(data, args):
    r"""
        Method for ExKMC experiment.
        Given samples x features data, apply ExKMC clustering.
        Output returns clustering predictions, performance metrics and model parameters.
        Args:
            :arg data: Node embeddings or node features data.
            :arg args: Arguments dictionary.
        Returns:
            :return res: Result dictionary.
    """
    # Set save path
    folder_path = os.path.join(args['save_path'], data['dataset_name'], 'ExKMC_'+data['node_rep'])
    if not os.path.exists(folder_path):
        os.makedirs(folder_path)
    # Results dictionary
    res = {}
    # ExKMC clustering
    baseline = ExKMCBaseline(num_clusters=data['num_communities'], num_components=data['num_communities'], random_state=0)
    # Data
    x = data[data['node_rep']].squeeze().detach().numpy()
    # Visualize tree
    if 'visualize' in args['modes']:
        baseline.fit_and_plot_exkmc(x, title= data['dataset_name'] + ' ' + data['node_rep'] + ' ExKMC', path=folder_path)
    else:
        baseline.fit(x)
    # Clustering predictions
    # Convert predictions to one-hot encoding
    y_p = baseline.predict(x)
    res['prediction'] = torch.functional.F.one_hot(torch.tensor(y_p, dtype=torch.int64), num_classes=data['num_communities']).float()

    res['model'] = baseline

    return res


def experiment(data, method_name, args):
    r"""
        This method is the main general experiment method for the project.
        Given a graph sample data, a method is applied and results are evaluated.
        Each method returns a clustering prediction result, performance metrics and model parameters.
        These results are saved to disk for later evaluation.
        According to visualization and evaluation modes, the results are displayed.
        Args:
            :arg data: Graph dict data or node embeddings/features data.
            :arg method_name: Method name to apply on data.
            :arg args: Arguments dictionary.
    """
    # Results dictionary
    res = {}

    # Pass data to appropriate method experiment.
    if method_name == 'GNN':
        # Call GNN method
        res = experiment_GNN(data, args['obj_funcs'][0], args)
    elif method_name == 'IterativeGreedy':
        # Call IterativeGreedy method
        pass
    elif method_name == 'K-means':
        # Call K-means method
        res = experiment_kmeans(data, args)
    elif method_name == 'IMM':
        # Call Trees method
        pass
    elif method_name == 'ExKMC':
        # Call ExKMC method
        res = experiment_exkmc(data, args)
    else:
        raise NotImplementedError(f"Method {method_name} is not implemented.")
    
    return res

def save_results(results, path):
    r"""
        Save results dictionary elements to disk.
        Create seperate folders for each dataset and method.
        Save results as pickle files for later evaluation.
        Args:
            :arg results: Results dictionary.
                Where key is (dataset_name, method_name) tuple.
                and value is the result dictionary.
            :arg args: Arguments dictionary.
    """
    # Create folders for each dataset and method
    for (dataset_name, method_name), res in results.items():
        folder_path = os.path.join(path, dataset_name, method_name)
        if not os.path.exists(folder_path):
            os.makedirs(folder_path)
        # Iterate over result dictionary and save each element
        for key, val in res.items():
            # Save results to disk
            # Check val data type and save accordingly
            # Torch tensor
            if isinstance(val, torch.Tensor) or isinstance(val, torch.nn.Module):
                torch.save(val, os.path.join(folder_path, f"{method_name}_{key}.pt"))
            # Numpy array or generic data type
            elif isinstance(val, np.ndarray) or isinstance(val, np.generic):
                np.save(os.path.join(folder_path, f"{method_name}_{key}.npy"), val)
            # Generic data type
            elif isinstance(val, (int, float, str)):
                with open(os.path.join(folder_path, f"{method_name}_{key}.txt"), 'w') as f:
                    f.write(str(val)) 
            # Class object
            elif isinstance(val, object):
                with open(os.path.join(folder_path, f"{method_name}_{key}.pkl"), 'wb') as f:
                    pickle.dump(val, f)
            else:
                with open(os.path.join(folder_path, f"{method_name}_{key}.txt"), 'w') as f:
                    f.write(val)

def main(args):
    ####        1. Data        ####
    # Create list of dataloaders.
    # dataloaders = [Citeseer, Amazon, sim(?), ..., etc.]
    # TODO: SBM generated graph for now
    graph = generate_graph()
    
    # Datasets list 
    datasets = ['sim']

    ####        2. Experiment(s)        ####
    # Results dictionary
    results = {}
    # Call experiment method over each dataset and method 
    for dataset_name in datasets:
        # Load data
        if dataset_name == 'sim':
            # Create graph data
            data = graph
        else:
            data = get_community_dataloader(dataset_name)
            # Add dataset name to data
        data['dataset_name'] = dataset_name

        # Baseline methods only work on sample x features data
        # So, we need to extract node embeddings or node features from data.
        # We can use SpectralEncoder for this purpose.
        # If we are using baselines, encode graph data
        if len(args['baselines']) > 0:
            encoder = SpectralEncoder(data['num_communities'], norm_laplacian=True)
            # Encode graph data
            data['node_embeddings'] = encoder.fit_transform(data['adj_matrix'].squeeze()).unsqueeze(0)
        
        # Do experiment for each method
        # Seperate community detection methods and baselines
        comm_det_methods = [method_name for method_name in args['methods'] if method_name not in args['baselines']]
        baselines = [method_name for method_name in args['methods'] if method_name in args['baselines']]
        # Community detection methods
        for method_name in comm_det_methods:
            results[(dataset_name, method_name)] = experiment(data, method_name, args)
        # Baseline clustering methods
        for method_name in baselines:
            # Do experiment for each node representation type: embeddings, features
            for node_rep in args['node_rep']:
                # Give what node representation to use
                data['node_rep'] = node_rep
                results[(dataset_name, method_name + '_' + node_rep)] = experiment(data, method_name, args)

    # Save results to disk
    save_results(results, args['save_path'])

    ####        3. Evaluation & Visualization        ####
    # Visualize graphs
    if 'graphs' in args['visualize']:
        for dataset_name in datasets:
            # Data save path
            folder_path = os.path.join(args['save_path'], dataset_name)

            # Load data
            if dataset_name == 'sim':
                # Create graph data
                data = graph
            else:
                data = get_community_dataloader(dataset_name)
            graph_adj = data['adj_matrix'].squeeze()
            cluster_labels = data['initial_communities'].squeeze()
            # Graph adjacency matrix
            visualization.show_mat(graph_adj, show=args['show'], save=args['save'], 
                                   title=dataset_name + ' Graph',
                                   save_path=folder_path, cmap='binary')                        
            # Graph block model
            aggr_graph = cluster_edges(data['adj_matrix'], data['initial_communities']).squeeze()
            # Normalize each block by the number of possible edges of each block
            aggr_pot = cluster_labels.sum(dim=0).unsqueeze(1) @ cluster_labels.sum(dim=0).unsqueeze(0)
            block_graph = aggr_graph / aggr_pot
            visualization.show_mat(block_graph.squeeze(), dataset_name + ' Block Model', show=args['show'], save=args['save'], 
                                   save_path=folder_path, cmap='binary', colorbar=True)
            
    # Visualize predictions
    if 'predictions' in args['visualize']:
        for dataset_name in datasets:
            # Load data
            if dataset_name == 'sim':
                # Create graph data
                data = graph
            else:
                data = get_community_dataloader(dataset_name)
            
            # Create plots for embedding and feature data separately
            for node_rep in args['node_rep']:
                # Fit PCA to data for visualization in 2D
                pca = PCA(n_components=2)
                x = data[node_rep].squeeze().detach().numpy()
                x_pca = pca.fit_transform(x)
                # Scatter plot for nodes with partition labels
                plt.scatter(x_pca[:, 0], x_pca[:, 1], c=data['initial_communities'].squeeze().argmax(dim=-1))
                plt.title(dataset_name + ' ' + node_rep + ' Ground Truth')
                plt.savefig(os.path.join(args['save_path'], dataset_name, dataset_name + '_' + node_rep + '_ground_truth.png'))
                if args['show']:
                    plt.show()
                # Scatter plot for nodes with predictions
                for method_name in args['methods']:
                    if (dataset_name, method_name + '_' + node_rep) in results.keys():
                        y_p = results[(dataset_name, method_name + '_' + node_rep)]['prediction'].squeeze().argmax(dim=-1)
                        plt.scatter(x_pca[:, 0], x_pca[:, 1], c=y_p)
                        plt.title(dataset_name + ' ' + node_rep + ' ' + method_name + ' Prediction')
                        plt.savefig(os.path.join(args['save_path'], dataset_name, dataset_name + '_' + node_rep + '_' + method_name + '_prediction.png'))
                        if args['show']:
                            plt.show()

    # Visualize performance
    if 'performance' in args['visualize']:
        # Create V-measure, NMI, conductance, silhouette, modularity metric table for all methods
        for dataset_name in datasets:
            # Load data
            if dataset_name == 'sim':
                # Create graph data
                data = graph
            else:
                data = get_community_dataloader(dataset_name)
            # Create performance table
            v_measure_table = np.zeros((len(results.keys()), len(args['eval'])))
            nmi_table = np.zeros((len(results.keys()), len(args['eval'])))
            conductance_table = np.zeros((len(results.keys()), len(args['eval'])))
            silhouette_table = np.zeros((len(results.keys()), len(args['eval'])))
            modularity_table = np.zeros((len(results.keys()), len(args['eval'])))
            
            # Fill tables iterating over results
            for i, method_name in enumerate(results.keys()):
                for j, eval_name in enumerate(args['eval']):
                    true_labels = data['initial_communities'].squeeze().argmax(dim=-1).cpu().numpy()
                    pred_labels = results[method_name]['prediction'].squeeze().argmax(dim=-1).cpu().numpy()
                    adj_matrix = data['adj_matrix'].squeeze().cpu().numpy()

                    if eval_name == 'V-measure':
                        v_measure_table[i, j] = v_measure_score(true_labels, pred_labels)
                    elif eval_name == 'NMI':
                        nmi_table[i, j] = normalized_mutual_info_score(true_labels, pred_labels)
                    
                    # Calculate conductance
                    G = nx.from_numpy_array(adj_matrix)
                    clusters = [np.where(pred_labels == i)[0] for i in range(pred_labels.max() + 1)]
                    conductances = []
                    for cluster in clusters:
                        if len(cluster) == 0 or len(cluster) == G.number_of_nodes():
                            continue
                        cut = nx.cut_size(G, set(cluster))
                        volume = sum(dict(G.degree(cluster)).values())
                        remaining_volume = sum(dict(G.degree()).values()) - volume
                        conductance = cut / min(volume, remaining_volume) if min(volume, remaining_volume) > 0 else 1
                        conductances.append(conductance)
                    conductance_table[i, j] = np.mean(conductances)

                    # Calculate silhouette score
                    silhouette_table[i, j] = silhouette_score(adj_matrix, pred_labels)

                    # Calculate modularity
                    G = nx.from_numpy_array(adj_matrix)
                    communities = {i: int(c) for i, c in enumerate(pred_labels)}
                    modularity_table[i, j] = calculate_modularity(G, communities)

            # Save tables to disk
            np.save(os.path.join(args['save_path'], dataset_name, 'V-measure_table.npy'), v_measure_table)
            np.save(os.path.join(args['save_path'], dataset_name, 'NMI_table.npy'), nmi_table)
            np.save(os.path.join(args['save_path'], dataset_name, 'conductance_table.npy'), conductance_table)
            np.save(os.path.join(args['save_path'], dataset_name, 'silhouette_table.npy'), silhouette_table)
            np.save(os.path.join(args['save_path'], dataset_name, 'modularity_table.npy'), modularity_table)

            res_names = [str(method_name[1:][0]) for method_name in results.keys()]
                    
            # 1. V-measure plot
            plt.figure(figsize=(10, 6))
            plt.bar(res_names, v_measure_table.mean(axis=1), yerr=v_measure_table.std(axis=1), capsize=5)
            plt.title(f'{dataset_name} V-measure')
            plt.ylabel('V-measure')
            plt.xticks(rotation=45)
            plt.tight_layout()
            plt.savefig(os.path.join(args['save_path'], dataset_name, f'{dataset_name}_v_measure.png'))
            if args['show']:
                plt.show()
            plt.close()

            # 2. NMI plot
            plt.figure(figsize=(10, 6))
            plt.bar(res_names, nmi_table.mean(axis=1), yerr=nmi_table.std(axis=1), capsize=5)
            plt.title(f'{dataset_name} NMI')
            plt.ylabel('NMI')
            plt.xticks(rotation=45)
            plt.tight_layout()
            plt.savefig(os.path.join(args['save_path'], dataset_name, f'{dataset_name}_nmi.png'))
            if args['show']:
                plt.show()
            plt.close()

            # 3. Conductance plot
            plt.figure(figsize=(10, 6))
            plt.bar(res_names, conductance_table.mean(axis=1), yerr=conductance_table.std(axis=1), capsize=5)
            plt.title(f'{dataset_name} Conductance')
            plt.ylabel('Conductance')
            plt.xticks(rotation=45)
            plt.tight_layout()
            plt.savefig(os.path.join(args['save_path'], dataset_name, f'{dataset_name}_conductance.png'))
            if args['show']:
                plt.show()
            plt.close()

            # 4. Silhouette plot
            plt.figure(figsize=(10, 6))
            plt.bar(res_names, silhouette_table.mean(axis=1), yerr=silhouette_table.std(axis=1), capsize=5)
            plt.title(f'{dataset_name} Silhouette')
            plt.ylabel('Silhouette')
            plt.xticks(rotation=45)
            plt.tight_layout()
            plt.savefig(os.path.join(args['save_path'], dataset_name, f'{dataset_name}_silhouette.png'))
            if args['show']:
                plt.show()
            plt.close()

            # 5. Modularity plot
            plt.figure(figsize=(10, 6))
            plt.bar(res_names, modularity_table.mean(axis=1), yerr=modularity_table.std(axis=1), capsize=5)
            plt.title(f'{dataset_name} Modularity')
            plt.ylabel('Modularity')
            plt.xticks(rotation=45)
            plt.tight_layout()
            plt.savefig(os.path.join(args['save_path'], dataset_name, f'{dataset_name}_modularity.png'))
            if args['show']:
                plt.show()
            plt.close()
    





if __name__ == '__main__':
    # Set random seed
    torch.manual_seed(0)

    # Take arguments
    args = {'modes': ['fit', 'eval', 'visualize', ], # 'load', 
            'methods': ['GNN', 'K-means', 'ExKMC'], #  ; 'IterativeGreedy', 'IMM',
            'baselines': ['K-means', 'ExKMC'], #  ; 'IMM', 
            'node_rep': ['node_embeddings', 'node_features'],
            'datasets': ['sim'], # 'Citeseer', 'Amazon', 
            'obj_funcs': [modularity_loss], # 'min-cut' 
            'visualize': ['graphs', 'predictions', 'performance'],
            'eval': ['V-measure', 'NMI'],
            'dim_red': ['PCA'], # 't-SNE'
            'device': 'cuda' if torch.cuda.is_available() else 'cpu',
            'save_path': os.path.join(os.getcwd(), 'results'),
            'show': False,
            'save': True,
<<<<<<< HEAD
            'epochs':200
=======
            'epochs': 100
>>>>>>> e672f579
            }
    assert not(args['modes'].count('fit') and args['modes'].count('load')), "Only fit or load mode can be selected at a time."

    # Call main method
    main(args)<|MERGE_RESOLUTION|>--- conflicted
+++ resolved
@@ -513,11 +513,7 @@
             'save_path': os.path.join(os.getcwd(), 'results'),
             'show': False,
             'save': True,
-<<<<<<< HEAD
             'epochs':200
-=======
-            'epochs': 100
->>>>>>> e672f579
             }
     assert not(args['modes'].count('fit') and args['modes'].count('load')), "Only fit or load mode can be selected at a time."
 
