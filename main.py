"""
    This is the main file for the project.
    It contains the main method to run the project experiments, given arguments.

    The process is as follows:
        1. Data
             Explanation:
            A list of datasets of graphs are taken as dataloaders: [Citeseer, Amazon, sim(?), ..., etc.]
            Dataloaders are used not to occupy data in memory needlessly and for multiple sample graph datasets generalizability.
             TODO:
            - Create list of dataloaders.
        2. Experiment(s)
            2.1. Community detection methods
                 Explanation:
                Using GNN or iterative greedy algorithm with a target optimization loss (currently modularity and min-cut loss exists).
                There is also clustering regularizer functions ready to prevent degenerate cases.
                ~~~ Future-work: [ignore for now] Use auxilary constraint from ExKMC for optimization target loss.
                 TODO:
                - Create list of obj functions. (2 for now)
                - GNN training, testing method.
                    - Call such method; pass it data, obj func, hyperparam. (curr default param is enough).
                    - Take clustering prediction results.
                    - Save ALL parameters/variables/performance/loss/iteration statistics (you name it) to disk for later eval.
                - Iterative greedy algorithm.
                    - Call such method; pass it data, obj func.
                    - Take clustering prediction results.
                    - Save # iteration statistics, etc. for later eval.
            2.2. ExKMC baseline(s)
                 Explanation:
                ExKMC paper provide 3(?) baselines for evaluation upon [sample x features] data.
                The baselines should be [K-means, Trees, K-means w/ surrogate cost] 
                Using a graph-encoder method (spectral-encoder) node embeddings will be passed to these baselines, 
                and their results will be evaluated upon.
                Also, the case where only node-features (disregarding adj info) are used for clustering will be experimented upon as well.
                 TODO:
                - List of methods and for loop to take their outputs may be created.
                - One loop will only use adjacency graph node embeddings, the other will only use node features
                - Resulting clustering predictions will be returned.
                - Model param (k-means centroids, tree branching info, etc.) must be saved to disk for later eval.
        3. Evaluation & Visualization
            3.1. Data
                - Methods from HFD may be used to display each dataset graph.
                - Datas' graph adjacency matrix using Graspologic Lib. method should be plotted.
                - Datas' graph block-model (connectivity probability between each class) should be plotted using 
                Graspologic Lib. heatmap method. Conn. prob. can be calculated by dividing # edges between each classes
                with # possible edges (non-existing ones included).
                - Datasets using SPECTRAL-ENCODING vectors projected upon a latent space or PCA, should be displayed upon scatter-plots
                with ground-truth class labels.
                - Datasets using NODE FEATURE vectors projected upon a latent space or PCA, should be displayed upon scatter-plots
                with ground-truth class labels.
                ~ [not mandatory] recording each graph's statistics would be phenominal. 
                Node degree distribution, centrality, page-rank statistic etc.
            3.2. Predictions
                - Datasets, using SPECTRAL-ENCODING vectors projected upon a latent space or PCA, should be displayed upon scatter-plots
                with all methods' predictions.
                - Datasets, using NODE FEATURE vectors projected upon a latent space or PCA, should be displayed upon scatter-plots
                with all methods' predictions.
                - Decision trees boundaries should also be displayed using baselines functions.
                Other graph display methods may be used as well. 
            3.3. Performance
                - V-measure, NMI metric table for all methods (comm. det., clustering baselines)
                will be creatd. 
                - Bar-plots may be used.

"""
import os

if 'results' not in os.listdir():
    os.mkdir('results')

import torch
import numpy as np
import pickle
import matplotlib.pyplot as plt

# Import baseline methods
from sklearn.cluster import KMeans
from sklearn.metrics import normalized_mutual_info_score, v_measure_score
from sklearn.decomposition import PCA
from sklearn.manifold import TSNE

from graspologic.plot import heatmap

# Import project modules
from models import SpectralEncoder, ExKMCBaseline
from utils import visualization
from functions import modularity_loss, min_cut_loss, clustering_regularization, generate_graph, cluster_edges

from gnn_test import train_community_detection
from datasets import get_community_dataloader
import networkx as nx
from sklearn.metrics import silhouette_score


def calculate_modularity(G, communities_dict):
    """Calculate modularity for a graph with given community assignments"""
    m = G.number_of_edges()
    if m == 0:
        return 0
    
    modularity = 0
    for i in G.nodes():
        for j in G.nodes():
            if communities_dict[i] == communities_dict[j]:
                actual_edge = 1 if G.has_edge(i, j) else 0
                ki = G.degree(i)
                kj = G.degree(j)
                expected_edge = (ki * kj) / (2 * m)
                modularity += actual_edge - expected_edge
    
    return modularity / (2 * m)


def experiment_GNN(data, obj_func, args):
    r"""
        Method for GNN experiment.
        TODO:
            Add loading ready GNN for only testing
    """
    # Call GNN training method
    if 'fit' in args['modes']:
        res = train_community_detection(data, criterion=obj_func, return_dict=True, epochs=args['epochs'], device=args['device'])
    else: # TODO: Load GNN model and test
        res = {}
    return res

def experiment_kmeans(data, args):
    r"""
        Method for K-means experiment.
        Given samples x features data, apply K-means clustering.
        Output returns clustering predictions, performance metrics and model parameters.
        Args:
            :arg data: Node embeddings or node features data.
            :arg args: Arguments dictionary.
        Returns:
            :return res: Result dictionary.
    """
    # Results dictionary
    res = {}
    # Data
    x = data[data['node_rep']].squeeze().detach().numpy()
    # Drop nan values
    x = np.nan_to_num(x)
    # K-means clustering
    kmeans = KMeans(n_clusters=data['num_communities'], random_state=0)
    kmeans.fit(x)
    # Clustering predictions
    y_p = kmeans.predict(x)
    res['prediction'] = torch.functional.F.one_hot(torch.tensor(y_p, dtype=torch.int64), num_classes=data['num_communities']).float()

    res['model'] = kmeans

    return res

def experiment_exkmc(data, args):
    r"""
        Method for ExKMC experiment.
        Given samples x features data, apply ExKMC clustering.
        Output returns clustering predictions, performance metrics and model parameters.
        Args:
            :arg data: Node embeddings or node features data.
            :arg args: Arguments dictionary.
        Returns:
            :return res: Result dictionary.
    """
    # Set save path
    folder_path = os.path.join(args['save_path'], data['dataset_name'], 'ExKMC_'+data['node_rep'])
    if not os.path.exists(folder_path):
        os.makedirs(folder_path)
    # Results dictionary
    res = {}
    # ExKMC clustering
    baseline = ExKMCBaseline(num_clusters=data['num_communities'], num_components=data['num_communities'], random_state=0)
    # Data
    x = data[data['node_rep']].squeeze().detach().numpy()
    # Drop nan values
    x = np.nan_to_num(x)
    # Visualize tree
    if 'visualize' in args['modes']:
        baseline.fit_and_plot_exkmc(x, title= data['dataset_name'] + ' ' + data['node_rep'] + ' ExKMC', path=folder_path)
    else:
        baseline.fit(x)
    # Clustering predictions
    # Convert predictions to one-hot encoding
    y_p = baseline.predict(x)
    res['prediction'] = torch.functional.F.one_hot(torch.tensor(y_p, dtype=torch.int64), num_classes=data['num_communities']).float()

    res['model'] = baseline

    return res


def experiment(data, method_name, args):
    r"""
        This method is the main general experiment method for the project.
        Given a graph sample data, a method is applied and results are evaluated.
        Each method returns a clustering prediction result, performance metrics and model parameters.
        These results are saved to disk for later evaluation.
        According to visualization and evaluation modes, the results are displayed.
        Args:
            :arg data: Graph dict data or node embeddings/features data.
            :arg method_name: Method name to apply on data.
            :arg args: Arguments dictionary.
    """
    # Results dictionary
    res = {}

    # Pass data to appropriate method experiment.
    if method_name == 'GNN':
        # Call GNN method
        res = experiment_GNN(data, args['obj_funcs'][0], args)
    elif method_name == 'IterativeGreedy':
        # Call IterativeGreedy method
        pass
    elif method_name == 'K-means':
        # Call K-means method
        res = experiment_kmeans(data, args)
    elif method_name == 'IMM':
        # Call Trees method
        pass
    elif method_name == 'ExKMC':
        # Call ExKMC method
        res = experiment_exkmc(data, args)
    else:
        raise NotImplementedError(f"Method {method_name} is not implemented.")
    
    return res

def save_results(results, path):
    r"""
        Save results dictionary elements to disk.
        Create seperate folders for each dataset and method.
        Save results as pickle files for later evaluation.
        Args:
            :arg results: Results dictionary.
                Where key is (dataset_name, method_name) tuple.
                and value is the result dictionary.
            :arg args: Arguments dictionary.
    """
    # Create folders for each dataset and method
    for (dataset_name, method_name), res in results.items():
        folder_path = os.path.join(path, dataset_name, method_name)
        if not os.path.exists(folder_path):
            os.makedirs(folder_path)
        # Iterate over result dictionary and save each element
        for key, val in res.items():
            # Save results to disk
            # Check val data type and save accordingly
            # Torch tensor
            if isinstance(val, torch.Tensor) or isinstance(val, torch.nn.Module):
                torch.save(val, os.path.join(folder_path, f"{method_name}_{key}.pt"))
            # Numpy array or generic data type
            elif isinstance(val, np.ndarray) or isinstance(val, np.generic):
                np.save(os.path.join(folder_path, f"{method_name}_{key}.npy"), val)
            # Generic data type
            elif isinstance(val, (int, float, str)):
                with open(os.path.join(folder_path, f"{method_name}_{key}.txt"), 'w') as f:
                    f.write(str(val)) 
            # Class object
            elif isinstance(val, object):
                with open(os.path.join(folder_path, f"{method_name}_{key}.pkl"), 'wb') as f:
                    pickle.dump(val, f)
            else:
                with open(os.path.join(folder_path, f"{method_name}_{key}.txt"), 'w') as f:
                    f.write(val)

def main(args):
    ####        1. Data        ####
    # Create list of dataloaders.
    # dataloaders = [Citeseer, Amazon, sim(?), ..., etc.]
    # TODO: SBM generated graph for now
    graph = generate_graph()
    
    # Datasets list 
    datasets = args['datasets']

    ####        2. Experiment(s)        ####
    # Results dictionary
    results = {}
    # Call experiment method over each dataset and method 
    for dataset_name in datasets:
        # Load data
        if dataset_name == 'sim':
            # Create graph data
            data = graph
        else:
            data = get_community_dataloader(dataset_name)
            # Add dataset name to data
        data['dataset_name'] = dataset_name

        # Baseline methods only work on sample x features data
        # So, we need to extract node embeddings or node features from data.
        # We can use SpectralEncoder for this purpose.
        # If we are using baselines, encode graph data
        if len(args['baselines']) > 0:
            encoder = SpectralEncoder(data['num_communities'], norm_laplacian=True)
            # Encode graph data
            data['node_embeddings'] = encoder.fit_transform(data['adj_matrix'].squeeze()).unsqueeze(0)
        
        # Do experiment for each method
        # Seperate community detection methods and baselines
        comm_det_methods = [method_name for method_name in args['methods'] if method_name not in args['baselines']]
        baselines = [method_name for method_name in args['methods'] if method_name in args['baselines']]
        # Community detection methods
        for method_name in comm_det_methods:
            results[(dataset_name, method_name)] = experiment(data, method_name, args)
        # Baseline clustering methods
        for method_name in baselines:
            # Do experiment for each node representation type: embeddings, features
            for node_rep in args['node_rep']:
                # Give what node representation to use
                data['node_rep'] = node_rep
                results[(dataset_name, method_name + '_' + node_rep)] = experiment(data, method_name, args)

    # Save results to disk
    save_results(results, args['save_path'])

    ####        3. Evaluation & Visualization        ####
    # Visualize graphs
    if 'graphs' in args['visualize']:
        for dataset_name in datasets:
            # Data save path
            folder_path = os.path.join(args['save_path'], dataset_name)

            # Load data
            if dataset_name == 'sim':
                # Create graph data
                data = graph
            else:
                data = get_community_dataloader(dataset_name)
            graph_adj = data['adj_matrix'].squeeze()
            cluster_labels = data['initial_communities'].squeeze()
            # Graph adjacency matrix
            visualization.show_mat(graph_adj, show=args['show'], save=args['save'], 
                                   title=dataset_name + ' Graph',
                                   save_path=folder_path, cmap='binary')                        
            # Graph block model
            aggr_graph = cluster_edges(data['adj_matrix'], data['initial_communities']).squeeze()
            # Normalize each block by the number of possible edges of each block
            aggr_pot = cluster_labels.sum(dim=0).unsqueeze(1) @ cluster_labels.sum(dim=0).unsqueeze(0)
            block_graph = aggr_graph / aggr_pot
            visualization.show_mat(block_graph.squeeze(), dataset_name + ' Block Model', show=args['show'], save=args['save'], 
                                   save_path=folder_path, cmap='binary')
            
    # Visualize predictions
    # Replace the predictions visualization section in the main function with:

    # Visualize predictions
    if 'predictions' in args['visualize']:
        for dataset_name in datasets:
            # Load data
            if dataset_name == 'sim':
                data = graph
            else:
                data = get_community_dataloader(dataset_name)
                data['dataset_name'] = dataset_name
                data['node_embeddings'] = encoder.fit_transform(data['adj_matrix'].squeeze()).unsqueeze(0)
            
            # Create directory for plots if it doesn't exist
            plot_dir = os.path.join(args['save_path'], dataset_name, 'scatter_plots')
            if not os.path.exists(plot_dir):
                os.makedirs(plot_dir)
            
            # Plot for each type of node representation
            for node_rep in args['node_rep']:
                # Get the data to visualize
                x = data[node_rep].squeeze().detach().numpy()
                # Drop nan values
                x = np.nan_to_num(x)
                
                # Apply PCA for visualization
                pca = PCA(n_components=2)
                x_pca = pca.fit_transform(x)
                
                # 1. Ground Truth Plot
                plt.figure(figsize=(10, 8))
                true_labels = data['initial_communities'].squeeze().argmax(dim=-1).numpy()
                scatter = plt.scatter(x_pca[:, 0], x_pca[:, 1], c=true_labels, cmap='tab10')
                plt.colorbar(scatter)
                plt.title(f'{dataset_name} {node_rep}\nGround Truth Communities')
                plt.xlabel('First Principal Component')
                plt.ylabel('Second Principal Component')
                plt.savefig(os.path.join(plot_dir, f'{dataset_name}_{node_rep}_ground_truth.png'))
                if args['show']:
                    plt.show()
                plt.close()
                
                # 2. Prediction Plots
                # First plot baseline methods
                for method_name in args['baselines']:
                    method_key = (dataset_name, method_name + '_' + node_rep)
                    if method_key in results:
                        plt.figure(figsize=(10, 8))
                        pred_labels = results[method_key]['prediction'].squeeze().argmax(dim=-1).numpy()
                        scatter = plt.scatter(x_pca[:, 0], x_pca[:, 1], c=pred_labels, cmap='tab10')
                        plt.colorbar(scatter)
                        plt.title(f'{dataset_name} {node_rep}\n{method_name} Predictions')
                        plt.xlabel('First Principal Component')
                        plt.ylabel('Second Principal Component')
                        plt.savefig(os.path.join(plot_dir, f'{dataset_name}_{node_rep}_{method_name}_prediction.png'))
                        if args['show']:
                            plt.show()
                        plt.close()
                
            # Now plot GNN predictions (GNN works directly with graph structure)
            gnn_key = (dataset_name, 'GNN')
            if gnn_key in results:
                # For GNN predictions, we'll create scatter plots using both node representations
                for node_rep in args['node_rep']:
                    x = data[node_rep].squeeze().detach().numpy()
                    # Drop nan values
                    x = np.nan_to_num(x)
                    x_pca = PCA(n_components=2).fit_transform(x)
                    
                    plt.figure(figsize=(10, 8))
                    pred_labels = results[gnn_key]['prediction'].squeeze().argmax(dim=-1).cpu().numpy()
                    scatter = plt.scatter(x_pca[:, 0], x_pca[:, 1], c=pred_labels, cmap='tab10')
                    plt.colorbar(scatter)
                    plt.title(f'{dataset_name} {node_rep}\nGNN Predictions')
                    plt.xlabel('First Principal Component')
                    plt.ylabel('Second Principal Component')
                    plt.savefig(os.path.join(plot_dir, f'{dataset_name}_{node_rep}_GNN_prediction.png'))
                    if args['show']:
                        plt.show()
                    plt.close()

            # Optional: Create combined visualization comparing all methods
            # This creates a grid of plots for easy comparison
            for node_rep in args['node_rep']:
                x = data[node_rep].squeeze().detach().numpy()
                x = np.nan_to_num(x)
                x_pca = PCA(n_components=2).fit_transform(x)
                
                # Count total number of methods (including ground truth)
                n_methods = 1  # Start with ground truth
                n_methods += sum(1 for m in args['baselines'] if (dataset_name, m + '_' + node_rep) in results)
                if (dataset_name, 'GNN') in results:
                    n_methods += 1
                
                # Calculate grid dimensions
                n_rows = (n_methods + 1) // 2  # +1 for ground truth
                n_cols = 2
                
                fig, axes = plt.subplots(n_rows, n_cols, figsize=(15, 5*n_rows))
                fig.suptitle(f'{dataset_name} {node_rep} - All Methods Comparison', y=1.02)
                axes = axes.flatten()
                
                # Plot ground truth
                true_labels = data['initial_communities'].squeeze().argmax(dim=-1).numpy()
                scatter = axes[0].scatter(x_pca[:, 0], x_pca[:, 1], c=true_labels, cmap='tab10')
                axes[0].set_title('Ground Truth')
                fig.colorbar(scatter, ax=axes[0])
                
                # Plot predictions
                plot_idx = 1
                
                # Plot baseline predictions
                for method_name in args['baselines']:
                    method_key = (dataset_name, method_name + '_' + node_rep)
                    if method_key in results:
                        pred_labels = results[method_key]['prediction'].squeeze().argmax(dim=-1).numpy()
                        scatter = axes[plot_idx].scatter(x_pca[:, 0], x_pca[:, 1], c=pred_labels, cmap='tab10')
                        axes[plot_idx].set_title(f'{method_name}')
                        fig.colorbar(scatter, ax=axes[plot_idx])
                        plot_idx += 1
                
                # Plot GNN predictions
                if (dataset_name, 'GNN') in results:
                    pred_labels = results[(dataset_name, 'GNN')]['prediction'].squeeze().argmax(dim=-1).cpu().numpy()
                    scatter = axes[plot_idx].scatter(x_pca[:, 0], x_pca[:, 1], c=pred_labels, cmap='tab10')
                    axes[plot_idx].set_title('GNN')
                    fig.colorbar(scatter, ax=axes[plot_idx])
                    plot_idx += 1
                
                # Remove empty subplots if any
                for idx in range(plot_idx, len(axes)):
                    fig.delaxes(axes[idx])
                
                plt.tight_layout()
                plt.savefig(os.path.join(plot_dir, f'{dataset_name}_{node_rep}_all_methods_comparison.png'))
                if args['show']:
                    plt.show()
                plt.close()

    # Visualize performance
    # Replace the performance visualization section in the main function with:

    # Visualize performance
    if 'performance' in args['visualize']:
        # Create V-measure, NMI, conductance, silhouette, modularity metric table for all methods
        for dataset_name in datasets:
            # Load data
            if dataset_name == 'sim':
                data = graph
            else:
                data = get_community_dataloader(dataset_name)
                data['dataset_name'] = dataset_name
                data['node_embeddings'] = encoder.fit_transform(data['adj_matrix'].squeeze()).unsqueeze(0)

            # Get all method names including both GNN and baselines
            all_methods = []
            # Add GNN and other non-baseline methods
            for method in comm_det_methods:
                if (dataset_name, method) in results:
                    all_methods.append((dataset_name, method))
            # Add baseline methods with node representations
            for method in baselines:
                for node_rep in args['node_rep']:
                    if (dataset_name, method + '_' + node_rep) in results:
                        all_methods.append((dataset_name, method + '_' + node_rep))

            # Create performance tables
            num_methods = len(all_methods)
            v_measure_table = np.zeros((num_methods, len(args['eval'])))
            nmi_table = np.zeros((num_methods, len(args['eval'])))
            conductance_table = np.zeros((num_methods, len(args['eval'])))
            silhouette_table = np.zeros((num_methods, len(args['eval'])))
            modularity_table = np.zeros((num_methods, len(args['eval'])))
            
            # Fill tables iterating over results
            for i, method_key in enumerate(all_methods):
                for j, eval_name in enumerate(args['eval']):
                    true_labels = data['initial_communities'].squeeze().argmax(dim=-1).cpu().numpy()
                    
                    # Get predictions based on method type
                    if method_key in results:  # For GNN and non-baseline methods
                        pred_labels = results[method_key]['prediction'].squeeze().argmax(dim=-1).cpu().numpy()
                    else:
                        continue

                    adj_matrix = data['adj_matrix'].squeeze().cpu().numpy()

                    if eval_name == 'V-measure':
                        v_measure_table[i, j] = v_measure_score(true_labels, pred_labels)
                    elif eval_name == 'NMI':
                        nmi_table[i, j] = normalized_mutual_info_score(true_labels, pred_labels)
                    
                    # Calculate conductance
                    G = nx.from_numpy_array(adj_matrix)
                    clusters = [np.where(pred_labels == i)[0] for i in range(pred_labels.max() + 1)]
                    conductances = []
                    for cluster in clusters:
                        if len(cluster) == 0 or len(cluster) == G.number_of_nodes():
                            continue
                        cut = nx.cut_size(G, set(cluster))
                        volume = sum(dict(G.degree(cluster)).values())
                        remaining_volume = sum(dict(G.degree()).values()) - volume
                        conductance = cut / min(volume, remaining_volume) if min(volume, remaining_volume) > 0 else 1
                        conductances.append(conductance)
                    conductance_table[i, j] = np.mean(conductances)

                    # Calculate silhouette score
                    silhouette_table[i, j] = silhouette_score(adj_matrix, pred_labels)

                    # Calculate modularity
                    communities = {i: int(c) for i, c in enumerate(pred_labels)}
                    modularity_table[i, j] = calculate_modularity(G, communities)

            # Save tables to disk
            np.save(os.path.join(args['save_path'], dataset_name, 'V-measure_table.npy'), v_measure_table)
            np.save(os.path.join(args['save_path'], dataset_name, 'NMI_table.npy'), nmi_table)
            np.save(os.path.join(args['save_path'], dataset_name, 'conductance_table.npy'), conductance_table)
            np.save(os.path.join(args['save_path'], dataset_name, 'silhouette_table.npy'), silhouette_table)
            np.save(os.path.join(args['save_path'], dataset_name, 'modularity_table.npy'), modularity_table)

            # Get method names for plot labels
            method_names = [method_key[1] if isinstance(method_key[1], str) else method_key[1][0] 
                          for method_key in all_methods]

            # Create plots for each metric
            metrics = {
                'V-measure': v_measure_table,
                'NMI': nmi_table,
                'Conductance': conductance_table,
                'Silhouette': silhouette_table,
                'Modularity': modularity_table
            }

            for metric_name, metric_table in metrics.items():
                plt.figure(figsize=(12, 6))
                plt.bar(method_names, metric_table.mean(axis=1), yerr=metric_table.std(axis=1), capsize=5)
                plt.title(f'{dataset_name} {metric_name}')
                plt.ylabel(metric_name)
                plt.xticks(rotation=45)
                plt.tight_layout()
                plt.savefig(os.path.join(args['save_path'], dataset_name, f'{dataset_name}_{metric_name.lower()}.png'))
                if args['show']:
                    plt.show()
                plt.close()





if __name__ == '__main__':
    # Set random seed
    torch.manual_seed(0)

    # Take arguments
    args = {'modes': ['fit', 'eval', 'visualize', ], # 'load', 
            'methods': ['K-means', 'ExKMC', 'GNN'], #  ;  'IterativeGreedy', 'IMM',
            'baselines': ['K-means', 'ExKMC'], #  ; 'IMM', 
            'node_rep': ['node_embeddings', 'node_features'],
            'datasets': ['sim','amazon', 'cora','citeseer'], # ['sim', 'amazon', 'cora', 'citeseer']
            'obj_funcs': [modularity_loss], # 'min-cut' 
            'visualize': ['graphs', 'predictions', 'performance'],
            'eval': ['V-measure', 'NMI'],
            'dim_red': ['PCA'], # 't-SNE'
            'device': 'cuda' if torch.cuda.is_available() else 'cpu',
            'save_path': os.path.join(os.getcwd(), 'results'),
            'show': False,
            'save': True,
<<<<<<< HEAD
            'epochs':200
=======
            'epochs': 200
>>>>>>> f918307f
            }
    assert not(args['modes'].count('fit') and args['modes'].count('load')), "Only fit or load mode can be selected at a time."

    # Call main method
    main(args)<|MERGE_RESOLUTION|>--- conflicted
+++ resolved
@@ -610,11 +610,7 @@
             'save_path': os.path.join(os.getcwd(), 'results'),
             'show': False,
             'save': True,
-<<<<<<< HEAD
-            'epochs':200
-=======
             'epochs': 200
->>>>>>> f918307f
             }
     assert not(args['modes'].count('fit') and args['modes'].count('load')), "Only fit or load mode can be selected at a time."
 
